package types

import "fmt"

const (
	// ModuleName defines the 29-fee name
	ModuleName = "feeibc"

	// StoreKey is the store key string for IBC transfer
	StoreKey = ModuleName

	// PortKey is the port id that is wrapped by fee middleware
	PortKey = "feetransfer"

	// RouterKey is the message route for IBC transfer
	RouterKey = ModuleName

	// QuerierRoute is the querier route for IBC transfer
	QuerierRoute = ModuleName

<<<<<<< HEAD
	Version = "fee29-1"

	KeyAppCapability = "app_capabilities"
)

func AppCapabilityName(portID, channelID string) string {
	return fmt.Sprintf("%s/%s/%s", KeyAppCapability, channelID, portID)
=======
	// RelayerAddressKeyPrefix is the key prefix for relayer address mapping
	RelayerAddressKeyPrefix = "relayerAddress"
)

// KeyRelayerAddress returns the key for relayer address -> counteryparty address mapping
func KeyRelayerAddress(address string) []byte {
	return []byte(fmt.Sprintf("%s/%s", RelayerAddressKeyPrefix, address))
>>>>>>> 70c58afa
}<|MERGE_RESOLUTION|>--- conflicted
+++ resolved
@@ -18,21 +18,19 @@
 	// QuerierRoute is the querier route for IBC transfer
 	QuerierRoute = ModuleName
 
-<<<<<<< HEAD
 	Version = "fee29-1"
 
 	KeyAppCapability = "app_capabilities"
+
+	// RelayerAddressKeyPrefix is the key prefix for relayer address mapping
+	RelayerAddressKeyPrefix = "relayerAddress"
 )
 
 func AppCapabilityName(portID, channelID string) string {
 	return fmt.Sprintf("%s/%s/%s", KeyAppCapability, channelID, portID)
-=======
-	// RelayerAddressKeyPrefix is the key prefix for relayer address mapping
-	RelayerAddressKeyPrefix = "relayerAddress"
-)
+}
 
 // KeyRelayerAddress returns the key for relayer address -> counteryparty address mapping
 func KeyRelayerAddress(address string) []byte {
 	return []byte(fmt.Sprintf("%s/%s", RelayerAddressKeyPrefix, address))
->>>>>>> 70c58afa
 }