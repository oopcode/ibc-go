package keeper

import (
	"fmt"

	"github.com/cosmos/cosmos-sdk/telemetry"
	sdk "github.com/cosmos/cosmos-sdk/types"
	sdkerrors "github.com/cosmos/cosmos-sdk/types/errors"
	capabilitytypes "github.com/cosmos/cosmos-sdk/x/capability/types"

	connectiontypes "github.com/cosmos/ibc-go/v3/modules/core/03-connection/types"
	"github.com/cosmos/ibc-go/v3/modules/core/04-channel/types"
	porttypes "github.com/cosmos/ibc-go/v3/modules/core/05-port/types"
	host "github.com/cosmos/ibc-go/v3/modules/core/24-host"
	"github.com/cosmos/ibc-go/v3/modules/core/exported"
)

// ChanOpenInit is called by a module to initiate a channel opening handshake with
// a module on another chain. The counterparty channel identifier is validated to be
// empty in msg validation.
func (k Keeper) ChanOpenInit(
	ctx sdk.Context,
	order types.Order,
	connectionHops []string,
	portID string,
	portCap *capabilitytypes.Capability,
	counterparty types.Counterparty,
	version string,
) (string, *capabilitytypes.Capability, error) {
	// connection hop length checked on msg.ValidateBasic()
	connectionEnd, found := k.connectionKeeper.GetConnection(ctx, connectionHops[0])
	if !found {
		return "", nil, sdkerrors.Wrap(connectiontypes.ErrConnectionNotFound, connectionHops[0])
	}

	getVersions := connectionEnd.GetVersions()
	if len(getVersions) != 1 {
		return "", nil, sdkerrors.Wrapf(
			connectiontypes.ErrInvalidVersion,
			"single version must be negotiated on connection before opening channel, got: %v",
			getVersions,
		)
	}

	if !connectiontypes.VerifySupportedFeature(getVersions[0], order.String()) {
		return "", nil, sdkerrors.Wrapf(
			connectiontypes.ErrInvalidVersion,
			"connection version %s does not support channel ordering: %s",
			getVersions[0], order.String(),
		)
	}

	if !k.portKeeper.Authenticate(ctx, portCap, portID) {
		return "", nil, sdkerrors.Wrapf(porttypes.ErrInvalidPort, "caller does not own port capability for port ID %s", portID)
	}

	channelID := k.GenerateChannelIdentifier(ctx)

	capKey, err := k.scopedKeeper.NewCapability(ctx, host.ChannelCapabilityPath(portID, channelID))
	if err != nil {
		return "", nil, sdkerrors.Wrapf(err, "could not create channel capability for port ID %s and channel ID %s", portID, channelID)
	}

	return channelID, capKey, nil
}

// WriteOpenInitChannel writes a channel which has successfully passed the OpenInit handshake step.
// The channel is set in state and all the associated Send and Recv sequences are set to 1.
// An event is emitted for the handshake step.
func (k Keeper) WriteOpenInitChannel(
	ctx sdk.Context,
	portID,
	channelID string,
	order types.Order,
	connectionHops []string,
	counterparty types.Counterparty,
	version string,
) {
	channel := types.NewChannel(types.INIT, order, counterparty, connectionHops, version)
	k.SetChannel(ctx, portID, channelID, channel)

	k.SetNextSequenceSend(ctx, portID, channelID, 1)
	k.SetNextSequenceRecv(ctx, portID, channelID, 1)
	k.SetNextSequenceAck(ctx, portID, channelID, 1)

	k.Logger(ctx).Info("channel state updated", "port-id", portID, "channel-id", channelID, "previous-state", "NONE", "new-state", "INIT")

	defer func() {
		telemetry.IncrCounter(1, "ibc", "channel", "open-init")
	}()

	ctx.EventManager().EmitEvents(sdk.Events{
		sdk.NewEvent(
			types.EventTypeChannelOpenInit,
			sdk.NewAttribute(types.AttributeKeyPortID, portID),
			sdk.NewAttribute(types.AttributeKeyChannelID, channelID),
			sdk.NewAttribute(types.AttributeCounterpartyPortID, counterparty.PortId),
			sdk.NewAttribute(types.AttributeCounterpartyChannelID, counterparty.ChannelId),
			sdk.NewAttribute(types.AttributeKeyConnectionID, connectionHops[0]),
		),
	})

	ctx.EventManager().EmitEvents(sdk.Events{
		sdk.NewEvent(
			sdk.EventTypeMessage,
			sdk.NewAttribute(sdk.AttributeKeyModule, types.AttributeValueCategory),
		),
	})
}

// ChanOpenTry is called by a module to accept the first step of a channel opening
// handshake initiated by a module on another chain.
func (k Keeper) ChanOpenTry(
	ctx sdk.Context,
	order types.Order,
	connectionHops []string,
	portID,
	previousChannelID string,
	portCap *capabilitytypes.Capability,
	counterparty types.Counterparty,
	counterpartyVersion string,
	proofInit []byte,
	proofHeight exported.Height,
) (string, *capabilitytypes.Capability, error) {
	var (
		previousChannel      types.Channel
		previousChannelFound bool
	)

	channelID := previousChannelID

<<<<<<< HEAD
	// non-empty channel identifier indicates continuing a previous channel handshake
	// where ChanOpenINIT has already been called on the executing chain.
=======
	// connection hops only supports a single connection
	if len(connectionHops) != 1 {
		return "", nil, sdkerrors.Wrapf(types.ErrTooManyConnectionHops, "expected 1, got %d", len(connectionHops))
	}

	// empty channel identifier indicates continuing a previous channel handshake
>>>>>>> 57679db9
	if previousChannelID != "" {
		// channel identifier and connection hop length checked on msg.ValidateBasic()
		// ensure that the previous channel exists
		previousChannel, previousChannelFound = k.GetChannel(ctx, portID, previousChannelID)
		if !previousChannelFound {
			return "", nil, sdkerrors.Wrapf(types.ErrInvalidChannel, "previous channel does not exist for supplied previous channelID %s", previousChannelID)
		}
		// previous channel must use the same fields
		if !(previousChannel.Ordering == order &&
			previousChannel.Counterparty.PortId == counterparty.PortId &&
			previousChannel.Counterparty.ChannelId == "" &&
			previousChannel.ConnectionHops[0] == connectionHops[0] && // ChanOpenInit will only set a single connection hop
			previousChannel.Version == counterpartyVersion) {
			return "", nil, sdkerrors.Wrap(types.ErrInvalidChannel, "channel fields mismatch previous channel fields")
		}

		if previousChannel.State != types.INIT {
			return "", nil, sdkerrors.Wrapf(types.ErrInvalidChannelState, "previous channel state is in %s, expected INIT", previousChannel.State)
		}

	} else {
		// generate a new channel
		channelID = k.GenerateChannelIdentifier(ctx)
	}

	if !k.portKeeper.Authenticate(ctx, portCap, portID) {
		return "", nil, sdkerrors.Wrapf(porttypes.ErrInvalidPort, "caller does not own port capability for port ID %s", portID)
	}

	connectionEnd, found := k.connectionKeeper.GetConnection(ctx, connectionHops[0])
	if !found {
		return "", nil, sdkerrors.Wrap(connectiontypes.ErrConnectionNotFound, connectionHops[0])
	}

	if connectionEnd.GetState() != int32(connectiontypes.OPEN) {
		return "", nil, sdkerrors.Wrapf(
			connectiontypes.ErrInvalidConnectionState,
			"connection state is not OPEN (got %s)", connectiontypes.State(connectionEnd.GetState()).String(),
		)
	}

	getVersions := connectionEnd.GetVersions()
	if len(getVersions) != 1 {
		return "", nil, sdkerrors.Wrapf(
			connectiontypes.ErrInvalidVersion,
			"single version must be negotiated on connection before opening channel, got: %v",
			getVersions,
		)
	}

	if !connectiontypes.VerifySupportedFeature(getVersions[0], order.String()) {
		return "", nil, sdkerrors.Wrapf(
			connectiontypes.ErrInvalidVersion,
			"connection version %s does not support channel ordering: %s",
			getVersions[0], order.String(),
		)
	}

	counterpartyHops := []string{connectionEnd.GetCounterparty().GetConnectionID()}

	// expectedCounterpaty is the counterparty of the counterparty's channel end
	// (i.e self)
	expectedCounterparty := types.NewCounterparty(portID, "")
	expectedChannel := types.NewChannel(
		types.INIT, order, expectedCounterparty,
		counterpartyHops, counterpartyVersion,
	)

	if err := k.connectionKeeper.VerifyChannelState(
		ctx, connectionEnd, proofHeight, proofInit,
		counterparty.PortId, counterparty.ChannelId, expectedChannel,
	); err != nil {
		return "", nil, err
	}

	var (
		capKey *capabilitytypes.Capability
		err    error
	)

	if !previousChannelFound {
		capKey, err = k.scopedKeeper.NewCapability(ctx, host.ChannelCapabilityPath(portID, channelID))
		if err != nil {
			return "", nil, sdkerrors.Wrapf(err, "could not create channel capability for port ID %s and channel ID %s", portID, channelID)
		}

	} else {
		// capability initialized in ChanOpenInit
		capKey, found = k.scopedKeeper.GetCapability(ctx, host.ChannelCapabilityPath(portID, channelID))
		if !found {
			return "", nil, sdkerrors.Wrapf(types.ErrChannelCapabilityNotFound,
				"capability not found for existing channel, portID (%s) channelID (%s)", portID, channelID,
			)
		}
	}

	return channelID, capKey, nil
}

// WriteOpenTryChannel writes a channel which has successfully passed the OpenTry handshake step.
// The channel is set in state. If a previous channel state did not exist, all the Send and Recv
// sequences are set to 1. An event is emitted for the handshake step.
func (k Keeper) WriteOpenTryChannel(
	ctx sdk.Context,
	portID,
	channelID string,
	order types.Order,
	connectionHops []string,
	counterparty types.Counterparty,
	version string,
) {
	previousChannel, previousChannelFound := k.GetChannel(ctx, portID, channelID)
	if !previousChannelFound {
		k.SetNextSequenceSend(ctx, portID, channelID, 1)
		k.SetNextSequenceRecv(ctx, portID, channelID, 1)
		k.SetNextSequenceAck(ctx, portID, channelID, 1)
	}

	channel := types.NewChannel(types.TRYOPEN, order, counterparty, connectionHops, version)

	k.SetChannel(ctx, portID, channelID, channel)

	k.Logger(ctx).Info("channel state updated", "port-id", portID, "channel-id", channelID, "previous-state", previousChannel.State.String(), "new-state", "TRYOPEN")

	defer func() {
		telemetry.IncrCounter(1, "ibc", "channel", "open-try")
	}()

	ctx.EventManager().EmitEvents(sdk.Events{
		sdk.NewEvent(
			types.EventTypeChannelOpenTry,
			sdk.NewAttribute(types.AttributeKeyPortID, portID),
			sdk.NewAttribute(types.AttributeKeyChannelID, channelID),
			sdk.NewAttribute(types.AttributeCounterpartyPortID, channel.Counterparty.PortId),
			sdk.NewAttribute(types.AttributeCounterpartyChannelID, channel.Counterparty.ChannelId),
			sdk.NewAttribute(types.AttributeKeyConnectionID, channel.ConnectionHops[0]),
		),
	})
	ctx.EventManager().EmitEvents(sdk.Events{
		sdk.NewEvent(
			sdk.EventTypeMessage,
			sdk.NewAttribute(sdk.AttributeKeyModule, types.AttributeValueCategory),
		),
	})
}

// ChanOpenAck is called by the handshake-originating module to acknowledge the
// acceptance of the initial request by the counterparty module on the other chain.
func (k Keeper) ChanOpenAck(
	ctx sdk.Context,
	portID,
	channelID string,
	chanCap *capabilitytypes.Capability,
	counterpartyVersion,
	counterpartyChannelID string,
	proofTry []byte,
	proofHeight exported.Height,
) error {
	channel, found := k.GetChannel(ctx, portID, channelID)
	if !found {
		return sdkerrors.Wrapf(types.ErrChannelNotFound, "port ID (%s) channel ID (%s)", portID, channelID)
	}

	if !(channel.State == types.INIT || channel.State == types.TRYOPEN) {
		return sdkerrors.Wrapf(
			types.ErrInvalidChannelState,
			"channel state should be INIT or TRYOPEN (got %s)", channel.State.String(),
		)
	}

	if !k.scopedKeeper.AuthenticateCapability(ctx, chanCap, host.ChannelCapabilityPath(portID, channelID)) {
		return sdkerrors.Wrapf(types.ErrChannelCapabilityNotFound, "caller does not own capability for channel, port ID (%s) channel ID (%s)", portID, channelID)
	}

	connectionEnd, found := k.connectionKeeper.GetConnection(ctx, channel.ConnectionHops[0])
	if !found {
		return sdkerrors.Wrap(connectiontypes.ErrConnectionNotFound, channel.ConnectionHops[0])
	}

	if connectionEnd.GetState() != int32(connectiontypes.OPEN) {
		return sdkerrors.Wrapf(
			connectiontypes.ErrInvalidConnectionState,
			"connection state is not OPEN (got %s)", connectiontypes.State(connectionEnd.GetState()).String(),
		)
	}

	counterpartyHops := []string{connectionEnd.GetCounterparty().GetConnectionID()}

	// counterparty of the counterparty channel end (i.e self)
	expectedCounterparty := types.NewCounterparty(portID, channelID)
	expectedChannel := types.NewChannel(
		types.TRYOPEN, channel.Ordering, expectedCounterparty,
		counterpartyHops, counterpartyVersion,
	)

	if err := k.connectionKeeper.VerifyChannelState(
		ctx, connectionEnd, proofHeight, proofTry,
		channel.Counterparty.PortId, counterpartyChannelID,
		expectedChannel,
	); err != nil {
		return err
	}

	return nil
}

// WriteOpenAckChannel writes an updated channel state for the successful OpenAck handshake step.
// An event is emitted for the handshake step.
func (k Keeper) WriteOpenAckChannel(
	ctx sdk.Context,
	portID,
	channelID,
	counterpartyVersion,
	counterpartyChannelID string,
) {
	channel, found := k.GetChannel(ctx, portID, channelID)
	if !found {
		panic(fmt.Sprintf("could not find existing channel when updating channel state in successful ChanOpenAck step, channelID: %s, portID: %s", channelID, portID))
	}

	channel.State = types.OPEN
	channel.Version = counterpartyVersion
	channel.Counterparty.ChannelId = counterpartyChannelID
	k.SetChannel(ctx, portID, channelID, channel)

	k.Logger(ctx).Info("channel state updated", "port-id", portID, "channel-id", channelID, "previous-state", channel.State.String(), "new-state", "OPEN")

	defer func() {
		telemetry.IncrCounter(1, "ibc", "channel", "open-ack")
	}()

	ctx.EventManager().EmitEvents(sdk.Events{
		sdk.NewEvent(
			types.EventTypeChannelOpenAck,
			sdk.NewAttribute(types.AttributeKeyPortID, portID),
			sdk.NewAttribute(types.AttributeKeyChannelID, channelID),
			sdk.NewAttribute(types.AttributeCounterpartyPortID, channel.Counterparty.PortId),
			sdk.NewAttribute(types.AttributeCounterpartyChannelID, channel.Counterparty.ChannelId),
			sdk.NewAttribute(types.AttributeKeyConnectionID, channel.ConnectionHops[0]),
		),
	})
	ctx.EventManager().EmitEvents(sdk.Events{
		sdk.NewEvent(
			sdk.EventTypeMessage,
			sdk.NewAttribute(sdk.AttributeKeyModule, types.AttributeValueCategory),
		),
	})

}

// ChanOpenConfirm is called by the counterparty module to close their end of the
//  channel, since the other end has been closed.
func (k Keeper) ChanOpenConfirm(
	ctx sdk.Context,
	portID,
	channelID string,
	chanCap *capabilitytypes.Capability,
	proofAck []byte,
	proofHeight exported.Height,
) error {
	channel, found := k.GetChannel(ctx, portID, channelID)
	if !found {
		return sdkerrors.Wrapf(types.ErrChannelNotFound, "port ID (%s) channel ID (%s)", portID, channelID)
	}

	if channel.State != types.TRYOPEN {
		return sdkerrors.Wrapf(
			types.ErrInvalidChannelState,
			"channel state is not TRYOPEN (got %s)", channel.State.String(),
		)
	}

	if !k.scopedKeeper.AuthenticateCapability(ctx, chanCap, host.ChannelCapabilityPath(portID, channelID)) {
		return sdkerrors.Wrapf(types.ErrChannelCapabilityNotFound, "caller does not own capability for channel, port ID (%s) channel ID (%s)", portID, channelID)
	}

	connectionEnd, found := k.connectionKeeper.GetConnection(ctx, channel.ConnectionHops[0])
	if !found {
		return sdkerrors.Wrap(connectiontypes.ErrConnectionNotFound, channel.ConnectionHops[0])
	}

	if connectionEnd.GetState() != int32(connectiontypes.OPEN) {
		return sdkerrors.Wrapf(
			connectiontypes.ErrInvalidConnectionState,
			"connection state is not OPEN (got %s)", connectiontypes.State(connectionEnd.GetState()).String(),
		)
	}

	counterpartyHops := []string{connectionEnd.GetCounterparty().GetConnectionID()}

	counterparty := types.NewCounterparty(portID, channelID)
	expectedChannel := types.NewChannel(
		types.OPEN, channel.Ordering, counterparty,
		counterpartyHops, channel.Version,
	)

	if err := k.connectionKeeper.VerifyChannelState(
		ctx, connectionEnd, proofHeight, proofAck,
		channel.Counterparty.PortId, channel.Counterparty.ChannelId,
		expectedChannel,
	); err != nil {
		return err
	}

	return nil
}

// WriteOpenConfirmChannel writes an updated channel state for the successful OpenConfirm handshake step.
// An event is emitted for the handshake step.
func (k Keeper) WriteOpenConfirmChannel(
	ctx sdk.Context,
	portID,
	channelID string,
) {
	channel, found := k.GetChannel(ctx, portID, channelID)
	if !found {
		panic(fmt.Sprintf("could not find existing channel when updating channel state in successful ChanOpenConfirm step, channelID: %s, portID: %s", channelID, portID))
	}

	channel.State = types.OPEN
	k.SetChannel(ctx, portID, channelID, channel)
	k.Logger(ctx).Info("channel state updated", "port-id", portID, "channel-id", channelID, "previous-state", "TRYOPEN", "new-state", "OPEN")

	defer func() {
		telemetry.IncrCounter(1, "ibc", "channel", "open-confirm")
	}()

	ctx.EventManager().EmitEvents(sdk.Events{
		sdk.NewEvent(
			types.EventTypeChannelOpenConfirm,
			sdk.NewAttribute(types.AttributeKeyPortID, portID),
			sdk.NewAttribute(types.AttributeKeyChannelID, channelID),
			sdk.NewAttribute(types.AttributeCounterpartyPortID, channel.Counterparty.PortId),
			sdk.NewAttribute(types.AttributeCounterpartyChannelID, channel.Counterparty.ChannelId),
			sdk.NewAttribute(types.AttributeKeyConnectionID, channel.ConnectionHops[0]),
		),
	})
	ctx.EventManager().EmitEvents(sdk.Events{
		sdk.NewEvent(
			sdk.EventTypeMessage,
			sdk.NewAttribute(sdk.AttributeKeyModule, types.AttributeValueCategory),
		),
	})
}

// Closing Handshake
//
// This section defines the set of functions required to close a channel handshake
// as defined in https://github.com/cosmos/ibc/tree/master/spec/core/ics-004-channel-and-packet-semantics#closing-handshake
//
// ChanCloseInit is called by either module to close their end of the channel. Once
// closed, channels cannot be reopened.
func (k Keeper) ChanCloseInit(
	ctx sdk.Context,
	portID,
	channelID string,
	chanCap *capabilitytypes.Capability,
) error {
	if !k.scopedKeeper.AuthenticateCapability(ctx, chanCap, host.ChannelCapabilityPath(portID, channelID)) {
		return sdkerrors.Wrapf(types.ErrChannelCapabilityNotFound, "caller does not own capability for channel, port ID (%s) channel ID (%s)", portID, channelID)
	}

	channel, found := k.GetChannel(ctx, portID, channelID)
	if !found {
		return sdkerrors.Wrapf(types.ErrChannelNotFound, "port ID (%s) channel ID (%s)", portID, channelID)
	}

	if channel.State == types.CLOSED {
		return sdkerrors.Wrap(types.ErrInvalidChannelState, "channel is already CLOSED")
	}

	connectionEnd, found := k.connectionKeeper.GetConnection(ctx, channel.ConnectionHops[0])
	if !found {
		return sdkerrors.Wrap(connectiontypes.ErrConnectionNotFound, channel.ConnectionHops[0])
	}

	if connectionEnd.GetState() != int32(connectiontypes.OPEN) {
		return sdkerrors.Wrapf(
			connectiontypes.ErrInvalidConnectionState,
			"connection state is not OPEN (got %s)", connectiontypes.State(connectionEnd.GetState()).String(),
		)
	}

	k.Logger(ctx).Info("channel state updated", "port-id", portID, "channel-id", channelID, "previous-state", channel.State.String(), "new-state", "CLOSED")

	defer func() {
		telemetry.IncrCounter(1, "ibc", "channel", "close-init")
	}()

	channel.State = types.CLOSED
	k.SetChannel(ctx, portID, channelID, channel)

	ctx.EventManager().EmitEvents(sdk.Events{
		sdk.NewEvent(
			types.EventTypeChannelCloseInit,
			sdk.NewAttribute(types.AttributeKeyPortID, portID),
			sdk.NewAttribute(types.AttributeKeyChannelID, channelID),
			sdk.NewAttribute(types.AttributeCounterpartyPortID, channel.Counterparty.PortId),
			sdk.NewAttribute(types.AttributeCounterpartyChannelID, channel.Counterparty.ChannelId),
			sdk.NewAttribute(types.AttributeKeyConnectionID, channel.ConnectionHops[0]),
		),
	})

	return nil
}

// ChanCloseConfirm is called by the counterparty module to close their end of the
// channel, since the other end has been closed.
func (k Keeper) ChanCloseConfirm(
	ctx sdk.Context,
	portID,
	channelID string,
	chanCap *capabilitytypes.Capability,
	proofInit []byte,
	proofHeight exported.Height,
) error {
	if !k.scopedKeeper.AuthenticateCapability(ctx, chanCap, host.ChannelCapabilityPath(portID, channelID)) {
		return sdkerrors.Wrap(types.ErrChannelCapabilityNotFound, "caller does not own capability for channel, port ID (%s) channel ID (%s)")
	}

	channel, found := k.GetChannel(ctx, portID, channelID)
	if !found {
		return sdkerrors.Wrapf(types.ErrChannelNotFound, "port ID (%s) channel ID (%s)", portID, channelID)
	}

	if channel.State == types.CLOSED {
		return sdkerrors.Wrap(types.ErrInvalidChannelState, "channel is already CLOSED")
	}

	connectionEnd, found := k.connectionKeeper.GetConnection(ctx, channel.ConnectionHops[0])
	if !found {
		return sdkerrors.Wrap(connectiontypes.ErrConnectionNotFound, channel.ConnectionHops[0])
	}

	if connectionEnd.GetState() != int32(connectiontypes.OPEN) {
		return sdkerrors.Wrapf(
			connectiontypes.ErrInvalidConnectionState,
			"connection state is not OPEN (got %s)", connectiontypes.State(connectionEnd.GetState()).String(),
		)
	}

	counterpartyHops := []string{connectionEnd.GetCounterparty().GetConnectionID()}

	counterparty := types.NewCounterparty(portID, channelID)
	expectedChannel := types.NewChannel(
		types.CLOSED, channel.Ordering, counterparty,
		counterpartyHops, channel.Version,
	)

	if err := k.connectionKeeper.VerifyChannelState(
		ctx, connectionEnd, proofHeight, proofInit,
		channel.Counterparty.PortId, channel.Counterparty.ChannelId,
		expectedChannel,
	); err != nil {
		return err
	}

	k.Logger(ctx).Info("channel state updated", "port-id", portID, "channel-id", channelID, "previous-state", channel.State.String(), "new-state", "CLOSED")

	defer func() {
		telemetry.IncrCounter(1, "ibc", "channel", "close-confirm")
	}()

	channel.State = types.CLOSED
	k.SetChannel(ctx, portID, channelID, channel)

	ctx.EventManager().EmitEvents(sdk.Events{
		sdk.NewEvent(
			types.EventTypeChannelCloseConfirm,
			sdk.NewAttribute(types.AttributeKeyPortID, portID),
			sdk.NewAttribute(types.AttributeKeyChannelID, channelID),
			sdk.NewAttribute(types.AttributeCounterpartyPortID, channel.Counterparty.PortId),
			sdk.NewAttribute(types.AttributeCounterpartyChannelID, channel.Counterparty.ChannelId),
			sdk.NewAttribute(types.AttributeKeyConnectionID, channel.ConnectionHops[0]),
		),
	})

	return nil
}<|MERGE_RESOLUTION|>--- conflicted
+++ resolved
@@ -129,17 +129,12 @@
 
 	channelID := previousChannelID
 
-<<<<<<< HEAD
-	// non-empty channel identifier indicates continuing a previous channel handshake
-	// where ChanOpenINIT has already been called on the executing chain.
-=======
 	// connection hops only supports a single connection
 	if len(connectionHops) != 1 {
 		return "", nil, sdkerrors.Wrapf(types.ErrTooManyConnectionHops, "expected 1, got %d", len(connectionHops))
 	}
 
 	// empty channel identifier indicates continuing a previous channel handshake
->>>>>>> 57679db9
 	if previousChannelID != "" {
 		// channel identifier and connection hop length checked on msg.ValidateBasic()
 		// ensure that the previous channel exists
